--- conflicted
+++ resolved
@@ -40,12 +40,8 @@
 pydantic = ">=2.0,<3"
 
 [tool.poetry.group.dev.dependencies]
-<<<<<<< HEAD
 pytest = ">=7.3.1,<8.1.0"
-=======
-pytest = ">=7.3.1,<7.5.0"
 pytest-mock = "~=3.11.1"
->>>>>>> eb80dec5
 pytest-cov = "~=4.1.0"
 pre-commit = ">=3.3.3,<3.6.0"
 
